--- conflicted
+++ resolved
@@ -12,19 +12,22 @@
               name: "Windows x64 (msvc)",
               os: windows-latest,
               compiler: "cl.exe",
-              extension: ".exe"
+              extension: ".exe",
+              prefix: "Debug/"
            }
           - {
               name: "Linux x64 (gcc)",
               os: ubuntu-20.04,
               compiler: "/usr/bin/g++",
-              extension: ""
+              extension: "",
+              prefix: ""
            }
           - {
               name: "Linux x64 (clang)",
               os: ubuntu-20.04,
               compiler: "/usr/bin/clang++",
-              extension: ""
+              extension: "",
+              prefix: ""
            }
     runs-on: ${{ matrix.config.os }}
 
@@ -46,16 +49,7 @@
       - name: Install apt dependencies
         if: matrix.config.os == 'ubuntu-20.04'
         run: |
-<<<<<<< HEAD
-          sudo apt-get update && sudo apt-get install -y clang build-essential libssl-dev curl ninja-build libboost-all-dev libgtest-dev libtbb-dev
-
-      - name: Install Google Benchmark
-        run: |
-          git clone https://github.com/google/benchmark.git
-          cd benchmark && cmake -E make_directory "build" && cmake -E chdir "build" cmake -DBENCHMARK_DOWNLOAD_DEPENDENCIES=ON -DCMAKE_BUILD_TYPE=Release ../ && sudo cmake --build "build" --config Release --target install
-=======
           sudo apt-get update && sudo apt-get install -y clang build-essential libssl-dev curl
->>>>>>> 9edbbbc6
 
       - name: Build Tests
         env:
@@ -68,4 +62,4 @@
       - name: Run Tests
         shell: bash
         run: |
-          ./build/tests/cachemere_tests${{ matrix.config.extension }}+          ./build/tests/${{ matrix.config.prefix }}cachemere_tests${{ matrix.config.extension }}